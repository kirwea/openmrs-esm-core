<<<<<<< HEAD
import React, { useContext, ReactNode, useEffect, useState } from "react";
=======
import React, {
  useState,
  useContext,
  ReactNode,
  useEffect,
  useCallback,
} from "react";
import { TooltipIcon } from "carbon-components-react";
>>>>>>> 5fac2dec
import { ModuleNameContext, ExtensionContext } from "@openmrs/esm-context";
import {
  renderExtension,
  getIsUIEditorEnabled,
  getExtensionRegistration,
  registerExtensionSlot,
  unregisterExtensionSlot,
  ExtensionSlotDefinition,
  extensionStore,
  ExtensionStore,
} from "./extensions";
<<<<<<< HEAD
=======
import styles from "./ui-editor.styles.css";
>>>>>>> 5fac2dec

interface ExtensionSlotBaseProps {
  extensionSlotName: string;
  children?: ReactNode;
  state?: Record<string, any>;
  className?: string;
}

// remainder of props are for the top-level <div>
export type ExtensionSlotReactProps<T = {}> = ExtensionSlotBaseProps & T;

export const ExtensionSlotReact: React.FC<ExtensionSlotReactProps> = ({
  extensionSlotName,
  children,
  state,
  className,
  ...divProps
}: ExtensionSlotReactProps) => {
  const slotModuleName = useContext(ModuleNameContext);
  if (!slotModuleName) {
    throw Error(
      "ModuleNameContext has not been provided. This should come from openmrs-react-root-decorator"
    );
  }

  const [matchingExtensionSlot, setMatchingExtensionSlot] = useState<
    ExtensionSlotDefinition | undefined
  >(undefined);
  const extensionIdsToRender = matchingExtensionSlot?.assignedIds ?? [];

  useEffect(() => {
    const update = (state: ExtensionStore) => {
      const matchingExtensionSlot = Object.values(state.slots).find((slotDef) =>
        slotDef.canRenderInto(extensionSlotName)
      );
      setMatchingExtensionSlot(matchingExtensionSlot);
    };
    update(extensionStore.getState());
    return extensionStore.subscribe((state) => update(state));
  }, []);

  useEffect(() => {
    registerExtensionSlot(slotModuleName, extensionSlotName);
    return () => unregisterExtensionSlot(slotModuleName, extensionSlotName);
  }, []);

<<<<<<< HEAD
  const divStyle = getIsUIEditorEnabled()
    ? { ...style, backgroundColor: "cyan" }
    : style;

  return (
    <div style={divStyle} {...divProps}>
      {extensionIdsToRender.map((extensionId) => {
        const extensionRegistration = getExtensionRegistration(extensionId);
        return (
          matchingExtensionSlot &&
          extensionRegistration && (
=======
  useEffect(() => {
    const sub = configCacheNotifier.subscribe(() => {
      getAttachedExtensionInfos();
    });
    return () => sub.unsubscribe();
  }, [extensionSlotName]);

  const divClassName = `${className ?? ""} ${
    getIsUIEditorEnabled() ? styles.slot : ""
  }`;

  return (
    <div className={divClassName} {...divProps}>
      {attachedExtensionInfos.map(
        ({
          extensionId,
          actualExtensionSlotName,
          attachedExtensionSlotName,
        }) => {
          const extensionRegistration = getExtensionRegistration(extensionId);
          return (
>>>>>>> 5fac2dec
            <ExtensionContext.Provider
              key={extensionId}
              value={{
                actualExtensionSlotName: extensionSlotName,
                attachedExtensionSlotName: matchingExtensionSlot.name,
                extensionId,
                extensionModuleName: extensionRegistration.moduleName,
              }}
            >
              {children ?? <ExtensionReact state={state} />}
            </ExtensionContext.Provider>
<<<<<<< HEAD
          )
        );
      })}
=======
          );
        }
      )}
      {getIsUIEditorEnabled() && (
        <div className={styles.slotName}>{extensionSlotName}</div>
      )}
>>>>>>> 5fac2dec
    </div>
  );
};

export interface ExtensionReactProps {
  state?: Record<string, any>;
}

export const ExtensionReact: React.FC<ExtensionReactProps> = ({ state }) => {
  const ref = React.useRef<HTMLSlotElement>(null);
  const {
    actualExtensionSlotName,
    attachedExtensionSlotName,
    extensionId,
  } = useContext(ExtensionContext);
  // TODO: handle error if Extension not wrapped in ExtensionSlot

  React.useEffect(() => {
    if (ref.current) {
      return renderExtension(
        ref.current,
        actualExtensionSlotName,
        attachedExtensionSlotName,
        extensionId,
        undefined,
        state
      );
    }
  }, [actualExtensionSlotName, attachedExtensionSlotName, extensionId]);

  return getIsUIEditorEnabled() ? (
<<<<<<< HEAD
    <div style={{ outline: "0.125rem solid yellow" }}>
      <slot ref={ref} />
    </div>
=======
    <TooltipIcon tooltipText={extensionId} align="center" direction="top">
      <div className={styles.extension}>
        <slot ref={ref} />
      </div>
    </TooltipIcon>
>>>>>>> 5fac2dec
  ) : (
    <slot ref={ref} />
  );
};<|MERGE_RESOLUTION|>--- conflicted
+++ resolved
@@ -1,15 +1,4 @@
-<<<<<<< HEAD
 import React, { useContext, ReactNode, useEffect, useState } from "react";
-=======
-import React, {
-  useState,
-  useContext,
-  ReactNode,
-  useEffect,
-  useCallback,
-} from "react";
-import { TooltipIcon } from "carbon-components-react";
->>>>>>> 5fac2dec
 import { ModuleNameContext, ExtensionContext } from "@openmrs/esm-context";
 import {
   renderExtension,
@@ -21,14 +10,11 @@
   extensionStore,
   ExtensionStore,
 } from "./extensions";
-<<<<<<< HEAD
-=======
-import styles from "./ui-editor.styles.css";
->>>>>>> 5fac2dec
 
 interface ExtensionSlotBaseProps {
   extensionSlotName: string;
   children?: ReactNode;
+  style?: React.CSSProperties;
   state?: Record<string, any>;
   className?: string;
 }
@@ -40,6 +26,7 @@
   extensionSlotName,
   children,
   state,
+  style,
   className,
   ...divProps
 }: ExtensionSlotReactProps) => {
@@ -53,6 +40,7 @@
   const [matchingExtensionSlot, setMatchingExtensionSlot] = useState<
     ExtensionSlotDefinition | undefined
   >(undefined);
+
   const extensionIdsToRender = matchingExtensionSlot?.assignedIds ?? [];
 
   useEffect(() => {
@@ -71,7 +59,6 @@
     return () => unregisterExtensionSlot(slotModuleName, extensionSlotName);
   }, []);
 
-<<<<<<< HEAD
   const divStyle = getIsUIEditorEnabled()
     ? { ...style, backgroundColor: "cyan" }
     : style;
@@ -83,29 +70,6 @@
         return (
           matchingExtensionSlot &&
           extensionRegistration && (
-=======
-  useEffect(() => {
-    const sub = configCacheNotifier.subscribe(() => {
-      getAttachedExtensionInfos();
-    });
-    return () => sub.unsubscribe();
-  }, [extensionSlotName]);
-
-  const divClassName = `${className ?? ""} ${
-    getIsUIEditorEnabled() ? styles.slot : ""
-  }`;
-
-  return (
-    <div className={divClassName} {...divProps}>
-      {attachedExtensionInfos.map(
-        ({
-          extensionId,
-          actualExtensionSlotName,
-          attachedExtensionSlotName,
-        }) => {
-          const extensionRegistration = getExtensionRegistration(extensionId);
-          return (
->>>>>>> 5fac2dec
             <ExtensionContext.Provider
               key={extensionId}
               value={{
@@ -117,18 +81,9 @@
             >
               {children ?? <ExtensionReact state={state} />}
             </ExtensionContext.Provider>
-<<<<<<< HEAD
           )
         );
       })}
-=======
-          );
-        }
-      )}
-      {getIsUIEditorEnabled() && (
-        <div className={styles.slotName}>{extensionSlotName}</div>
-      )}
->>>>>>> 5fac2dec
     </div>
   );
 };
@@ -160,17 +115,9 @@
   }, [actualExtensionSlotName, attachedExtensionSlotName, extensionId]);
 
   return getIsUIEditorEnabled() ? (
-<<<<<<< HEAD
     <div style={{ outline: "0.125rem solid yellow" }}>
       <slot ref={ref} />
     </div>
-=======
-    <TooltipIcon tooltipText={extensionId} align="center" direction="top">
-      <div className={styles.extension}>
-        <slot ref={ref} />
-      </div>
-    </TooltipIcon>
->>>>>>> 5fac2dec
   ) : (
     <slot ref={ref} />
   );
